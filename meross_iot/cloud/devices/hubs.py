from threading import RLock

from meross_iot.cloud.abilities import *
from meross_iot.cloud.device import AbstractMerossDevice
from meross_iot.cloud.devices.subdevices.generic import GenericSubDevice
from meross_iot.logger import HUB_LOGGER as l
from meross_iot.utilities.lock import lock_factory


class GenericHub(AbstractMerossDevice):
<<<<<<< HEAD

=======
>>>>>>> b6c7a7ca
    def __init__(self, cloud_client, device_uuid, **kwords):
        super(GenericHub, self).__init__(cloud_client, device_uuid, **kwords)
        self._state = {}
        self._sub_devices = {}
        self._subdev_lock = lock_factory.build_rlock()
        self._state = {}
        self._sub_devices = {}

    def register_sub_device(self,
                            subdev  # type: GenericSubDevice
                            ):
        with self._subdev_lock:
            if subdev.uuid != self.uuid:
                raise Exception("You cannot register this device to this hub, since it has been assigned a different "
                                "hub device uuid.")
            self._sub_devices[subdev.subdevice_id] = subdev

    def _get_status_impl(self):
        res = {}
        data = self.get_sys_data()['all']

        # Update online status
        online_status = data.get('system', {}).get('online', {}).get('status')
        if online_status is not None:
            self.online = online_status == 1

        # Update specific device state
        hub_data = data.get('digest').get('hub')
        res['hub_id'] = hub_data.get('hubId')
        res['mode'] = hub_data.get('mode')
        return res

    def get_status(self, force_status_refresh=False):
        with self._state_lock:
            if self._state == {} or force_status_refresh:
                self._state = self._get_status_impl()
            return self._state

    def _dispatch_event_to_subdevice(self, namespace, data, from_myself):
        target = None
        with self._subdev_lock:
            subdevice_id = data.get('id')
            target = self._sub_devices.get(subdevice_id)
            if target is None:
                return

            # Remove the id from the data payload as it will be stored as raw state from the device handler
            del data['id']
            target._handle_push_notification(namespace=namespace, payload=data, from_myself=from_myself)

    def _handle_push_notification(self, namespace, payload, from_myself=False):
        if namespace == HUB_ONLINE:
            for sensor_data in payload['online']:
                self._dispatch_event_to_subdevice(namespace=namespace, data=sensor_data, from_myself=from_myself)
            return True

        if namespace == HUB_TOGGLEX:
            for sensor_data in payload['togglex']:
                self._dispatch_event_to_subdevice(namespace=namespace, data=sensor_data, from_myself=from_myself)
            return True

        elif namespace == HUB_EXCEPTION:
            for ex in payload['exception']:
                self._dispatch_event_to_subdevice(namespace=namespace, data=ex, from_myself=from_myself)
            return True

        elif namespace == REPORT:
            l.info("Report event is currently unhandled")
            return False

        elif namespace == HUB_MTS100_MODE:
            for sensor_data in payload['mode']:
                self._dispatch_event_to_subdevice(namespace=namespace, data=sensor_data, from_myself=from_myself)
            return True

        elif namespace == HUB_MTS100_TEMPERATURE:
            for sensor_data in payload['temperature']:
                self._dispatch_event_to_subdevice(namespace=namespace, data=sensor_data, from_myself=from_myself)
            return True

        elif namespace == HUB_MS100_TEMPHUM:
            for sensor_data in payload['tempHum']:
                self._dispatch_event_to_subdevice(namespace=namespace, data=sensor_data, from_myself=from_myself)
            return True

        elif namespace == HUB_MS100_ALERT:
            for sensor_data in payload['alert']:
                self._dispatch_event_to_subdevice(namespace=namespace, data=sensor_data, from_myself=from_myself)
            return True

        else:
            l.error("Unknown/Unsupported namespace/command: %s" % namespace)
            l.debug("Namespace: %s, Data: %s" % (namespace, payload))
            return False

    def _togglex(self, subdevice_id, status, channel=0, callback=None):
        payload = {'togglex': [{'id': subdevice_id, "onoff": status, "channel": channel}]}
        return self.execute_command('SET', HUB_TOGGLEX, payload, callback=callback)

    def get_subdevice_state(self, subdevice_id):
        return self._sub_devices.get(subdevice_id)

    def get_subdevices(self):
        return self._sub_devices.keys()

    def get_subdevice(self, subdevice_id):
        return self._sub_devices.get(subdevice_id)

    def turn_on_subdevice(self, subdevice_id, channel=0, callback=None):
        return self._togglex(subdevice_id, 1, channel, callback=callback)

    def turn_off_subdevice(self, subdevice_id, channel=0, callback=None):
        return self._togglex(subdevice_id, 0, channel, callback=callback)

    def __str__(self):
        self.get_status()
        base_str = super().__str__()
        if not self.online:
            return base_str
        # TODO: fix this method. We'd probably want to print some more meaningful info
        return "%s [ %s ]" % (base_str, ",".join(self.get_subdevices()))<|MERGE_RESOLUTION|>--- conflicted
+++ resolved
@@ -1,4 +1,3 @@
-from threading import RLock
 
 from meross_iot.cloud.abilities import *
 from meross_iot.cloud.device import AbstractMerossDevice
@@ -8,14 +7,9 @@
 
 
 class GenericHub(AbstractMerossDevice):
-<<<<<<< HEAD
 
-=======
->>>>>>> b6c7a7ca
     def __init__(self, cloud_client, device_uuid, **kwords):
         super(GenericHub, self).__init__(cloud_client, device_uuid, **kwords)
-        self._state = {}
-        self._sub_devices = {}
         self._subdev_lock = lock_factory.build_rlock()
         self._state = {}
         self._sub_devices = {}
