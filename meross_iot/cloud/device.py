--- conflicted
+++ resolved
@@ -9,37 +9,11 @@
 
 
 class AbstractMerossDevice(ABC):
-<<<<<<< HEAD
-    # Device status + lock to protect concurrent access
-    _state_lock = None
-    online = None
-
-    # Device info and connection parameters
-    uuid = None
-    app_id = None
-    name = None
-    type = None
-    hwversion = None
-    fwversion = None
-
-    # Cached list of abilities
-    _abilities = None
-
-    # Cloud client: the object that handles mqtt communication with the Meross Cloud
-    __cloud_client = None
-
-    # Data structure for firing events.
-    __event_handlers_lock = None
-    __event_handlers = None
-
-=======
->>>>>>> b6c7a7ca
     def __init__(self, cloud_client, device_uuid, **kwargs):
         self.__cloud_client = cloud_client
         self._state_lock = lock_factory.build_rlock()
         self.__event_handlers_lock = lock_factory.build_rlock()
         self.__event_handlers = []
-        self.online = False
 
         self.uuid = device_uuid
 
