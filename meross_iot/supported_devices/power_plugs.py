--- conflicted
+++ resolved
@@ -237,13 +237,8 @@
             "payload": payload
         }
         strdata = json.dumps(data)
-<<<<<<< HEAD
-        print("--> %s" % strdata)
+        l.debug("--> %s" % strdata)
         self._mqtt_client.publish(topic=self._client_request_topic, payload=strdata.encode("utf-8"))
-=======
-        l.debug("--> %s" % strdata)
-        self._channel.publish(topic=self._client_request_topic, payload=strdata.encode("utf-8"))
->>>>>>> 878beb6e
         return messageId
 
     def _wait_for_status(self, status):
@@ -308,11 +303,9 @@
     def device_id(self):
         return self._uuid
 
-<<<<<<< HEAD
     def get_channels(self):
         return self._channels
 
-class Mss310(Device):
     def turn_on(self):
         self._status = True
         payload = {"channel":0,"toggle":{"onoff":1}}
@@ -322,17 +315,14 @@
         self._status = False
         payload = {"channel":0,"toggle":{"onoff":0}}
         return self._execute_cmd("SET", "Appliance.Control.Toggle", payload)
-
-=======
+      
 class Mss310(Device):
->>>>>>> 878beb6e
     def get_power_consumptionX(self):
         return self._execute_cmd("GET", "Appliance.Control.ConsumptionX", {})
 
     def get_electricity(self):
         return self._execute_cmd("GET", "Appliance.Control.Electricity", {})
 
-<<<<<<< HEAD
 class Mss425e(Device):
     # TODO Implement for all channels
     def _handle_toggle(self, message):
@@ -363,12 +353,9 @@
 
     def disable_usb(self):
         return self.turn_off_channel(4)
-=======
 
 class Mss110(Device):
     pass
-
->>>>>>> 878beb6e
 
 class AtomicCounter(object):
     _lock = None
