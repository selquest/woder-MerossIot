import paho.mqtt.client as mqtt
import ssl
import random
import string
import time
import json
import sys
import logging

from paho.mqtt import MQTTException
from threading import RLock, Condition, Event
from hashlib import md5
from enum import Enum, auto
from logging import StreamHandler

l = logging.getLogger("meross_powerplug")
l.addHandler(StreamHandler(stream=sys.stdout))
l.setLevel(logging.DEBUG)

class ClientStatus(Enum):
    INITIALIZED = auto()
    CONNECTING = auto()
    CONNECTED = auto()
    SUBSCRIBED = auto()
    CONNECTION_DROPPED = auto()

<<<<<<< HEAD
class  Mss310:
=======

class Device:
>>>>>>> 878beb6e
    _status_lock = None
    _client_status = None

    _token = None
    _key = None
    _user_id = None
    _domain = None
    _port = 2001

    _uuid = None
    _client_id = None
    _app_id = None

    # Topic name where the client should publish to its commands. Every client should have a dedicated one.
    _client_request_topic = None

    # Topic name in which the client retrieves its own responses from server.
    _client_response_topic = None

    # Topic where important notifications are pushed (needed if any other client is dealing with the same device)
    _user_topic = None

    # Paho mqtt client object
    _channel = None

    # Waiting condition used to wait for command ACKs
    _waiting_message_ack_queue = None
    _waiting_subscribers_queue = None
    _waiting_message_id = None

    _ack_response = None

    # Block for at most 10 seconds.
    _command_timeout = 10

    _error = None

    _status = None

    def __init__(self,
                 token,
                 key,
                 user_id,
                **kwords):

        self._status_lock = RLock()

        self._waiting_message_ack_queue = Condition()
        self._waiting_subscribers_queue = Condition()
        self._subscription_count = AtomicCounter(0)

        self._set_status(ClientStatus.INITIALIZED)

        self._token = token,
        self._key = key
        self._user_id = user_id
        self._uuid = kwords['uuid']
        if "domain" in kwords:
            self._domain = kwords['domain']
        else:
            self._domain = "eu-iot.meross.com"

        self._generate_client_and_app_id()

        # Password is calculated as the MD5 of USERID concatenated with KEY
        md5_hash = md5()
        clearpwd = "%s%s" % (self._user_id, self._key)
        md5_hash.update(clearpwd.encode("utf8"))
        hashed_password = md5_hash.hexdigest()

        # Start the mqtt client
        self._channel = mqtt.Client(client_id=self._client_id, protocol=mqtt.MQTTv311)  # ex. app-id -> app:08d4c9f99da40203ebc798a76512ec14
        self._channel.on_connect = self._on_connect
        self._channel.on_message = self._on_message
        self._channel.on_disconnect = self._on_disconnect
        self._channel.on_subscribe = self._on_subscribe
        self._channel.on_log = self._on_log
        self._channel.username_pw_set(username=self._user_id, password=hashed_password)
        self._channel.tls_set(ca_certs=None, certfile=None, keyfile=None, cert_reqs=ssl.CERT_REQUIRED,
                       tls_version=ssl.PROTOCOL_TLS,
                       ciphers=None)

        self._channel.connect(self._domain, self._port, keepalive=30)
        self._set_status(ClientStatus.CONNECTING)

        # Starts a new thread that handles mqtt protocol and calls us back via callbacks
        self._channel.loop_start()

        with self._waiting_subscribers_queue:
            self._waiting_subscribers_queue.wait()
            if self._client_status != ClientStatus.SUBSCRIBED:
                # An error has occurred
                raise Exception(self._error)

    def _on_disconnect(self, client, userdata, rc):
        l.info("Disconnection detected. Reason: %s" % str(rc))

        # We should clean all the data structures.
        with self._status_lock:
            self._subscription_count = AtomicCounter(0)
            self._error = "Connection dropped by the server"
            self._set_status(ClientStatus.CONNECTION_DROPPED)

        with self._waiting_subscribers_queue:
            self._waiting_subscribers_queue.notify_all()

        with self._waiting_message_ack_queue:
            self._waiting_message_ack_queue.notify_all()

        if rc == mqtt.MQTT_ERR_SUCCESS:
            pass
        else:
            # TODO: Should we reconnect by calling again the client.loop_start() ?
            client.loop_stop()

    def _on_unsubscribe(self):
        l.info("Unsubscribed from topic")
        self._subscription_count.dec()

    def _on_subscribe(self, client, userdata, mid, granted_qos):
        l.info("Succesfully subscribed!")
        if self._subscription_count.inc() == 2:
            with self._waiting_subscribers_queue:
                self._set_status(ClientStatus.SUBSCRIBED)
                self._waiting_subscribers_queue.notify_all()

    def _on_connect(self, client, userdata, rc, other):
        l.info("Connected with result code %s" % str(rc))
        self._set_status(ClientStatus.SUBSCRIBED)

        self._set_status(ClientStatus.CONNECTED)

        self._client_request_topic = "/appliance/%s/subscribe" % self._uuid
        self._client_response_topic = "/app/%s-%s/subscribe" % (self._user_id, self._app_id)
        self._user_topic = "/app/%s/subscribe" % self._user_id

        # Subscribe to the relevant topics
        l.info("Subscribing to topics..." )
        client.subscribe(self._user_topic)
        client.subscribe(self._client_response_topic)

    # The callback for when a PUBLISH message is received from the server.
    def _on_message(self, client, userdata, msg):
        l.debug(msg.topic + " --> " + str(msg.payload))

        try:
            message = json.loads(str(msg.payload, "utf8"))
            header = message['header']

            message_hash = md5()
            strtohash = "%s%s%s" % (header['messageId'], self._key, header['timestamp'])
            message_hash.update(strtohash.encode("utf8"))
            expected_signature = message_hash.hexdigest().lower()

            if(header['sign'] != expected_signature):
                raise MQTTException('The signature did not match!')

            # If the message is the RESP for some previous action, process return the control to the "stopped" method.
            if header['messageId'] == self._waiting_message_id:
                with self._waiting_message_ack_queue:
                    self._ack_response = message
                    self._waiting_message_ack_queue.notify()

            # Otherwise process it accordingly
            elif self._message_from_self(message):
                if header['method'] == "PUSH" and 'payload' in message and 'toggle' in message['payload']:
                    self._handle_toggle(message)
                else:
                    l.debug("UNKNOWN msg received by %s" % self._uuid)
                    # if header['method'] == "PUSH":
                    # TODO
            else:
                # do nothing because the message was from a different device
                pass
        except Exception as e:
            l.debug("%s failed to process message because: %s" % (self._uuid, e))

    def _on_log(self, client, userdata, level, buf):
        # print("Data: %s - Buff: %s" % (userdata, buf))
        pass

    def _generate_client_and_app_id(self):
        md5_hash = md5()
        md5_hash.update(("%s%s" % ("API", self._uuid)).encode("utf8"))
        self._app_id = md5_hash.hexdigest()
        self._client_id = 'app:%s' % md5_hash.hexdigest()

    def _mqtt_message(self, method, namespace, payload):
        # Generate a random 16 byte string
        randomstring = ''.join(random.SystemRandom().choice(string.ascii_uppercase + string.digits) for _ in range(16))

        # Hash it as md5
        md5_hash = md5()
        md5_hash.update(randomstring.encode('utf8'))
        messageId = md5_hash.hexdigest().lower()
        timestamp = int(round(time.time()))

        # Hash the messageId, the key and the timestamp
        md5_hash = md5()
        strtohash = "%s%s%s" % (messageId, self._key, timestamp)
        md5_hash.update(strtohash.encode("utf8"))
        signature = md5_hash.hexdigest().lower()

        data = {
            "header":
                {
                    "from": self._client_response_topic,
                    "messageId": messageId, # Example: "122e3e47835fefcd8aaf22d13ce21859"
                    "method": method, # Example: "GET",
                    "namespace": namespace, # Example: "Appliance.System.All",
                    "payloadVersion": 1,
                    "sign": signature, # Example: "b4236ac6fb399e70c3d61e98fcb68b74",
                    "timestamp": timestamp
                },
            "payload": payload
        }
        strdata = json.dumps(data)
        l.debug("--> %s" % strdata)
        self._channel.publish(topic=self._client_request_topic, payload=strdata.encode("utf-8"))
        return messageId

    def _wait_for_status(self, status):
        ok = False
        while not ok:
            if not self._status_lock.acquire(True, self._command_timeout):
                raise TimeoutError()
            ok = status == self._client_status
            self._status_lock.release()

    def _set_status(self, status):
        with self._status_lock:
            self._client_status = status

    def _execute_cmd(self, method, namespace, payload):
        with self._waiting_subscribers_queue:
            while self._client_status != ClientStatus.SUBSCRIBED:
                self._waiting_subscribers_queue.wait()

            # Execute the command and retrieve the message-id
            self._waiting_message_id = self._mqtt_message(method, namespace, payload)

            # Wait synchronously until we get the ACK.
            with self._waiting_message_ack_queue:
                self._waiting_message_ack_queue.wait()

            return self._ack_response['payload']

    def _message_from_self(self, message):
        try:
            return 'from' in message['header'] and message['header']['from'].split('/')[2] == self._uuid
        except:
            return false

    def _handle_toggle(self, message):
        if 'onoff' in message['payload']['toggle']:
            self._status = (message['payload']['toggle']['onoff'] == 1)

    def get_sys_data(self):
        return self._execute_cmd("GET", "Appliance.System.All", {})

    def get_wifi_list(self):
        return self._execute_cmd("GET", "Appliance.Config.WifiList", {})

    def turn_on(self):
        payload = {"channel":0,"toggle":{"onoff":1}}
        self._status = True
        return self._execute_cmd("SET", "Appliance.Control.Toggle", payload)

    def turn_off(self):
        payload = {"channel":0,"toggle":{"onoff":0}}
        self._status = False
        return self._execute_cmd("SET", "Appliance.Control.Toggle", payload)

    def get_trace(self):
        return self._execute_cmd("GET", "Appliance.Config.Trace", {})

    def get_debug(self):
        return self._execute_cmd("GET", "Appliance.System.Debug", {})

    def get_abilities(self):
        return self._execute_cmd("GET", "Appliance.System.Ability", {})

    def get_report(self):
        return self._execute_cmd("GET", "Appliance.System.Report", {})

    def get_status(self):
        if self._status is None:
            self._status = self.get_sys_data()['all']['control']['toggle']['onoff'] == 1
        return self._status

    def device_id(self):
        return self._uuid

class Mss310(Device):
    def get_power_consumptionX(self):
        return self._execute_cmd("GET", "Appliance.Control.ConsumptionX", {})

    def get_electricity(self):
        return self._execute_cmd("GET", "Appliance.Control.Electricity", {})


class Mss110(Device):
    pass


class AtomicCounter(object):
    _lock = None

    def __init__(self, initialValue):
        self._lock = RLock()
        self._val = initialValue

    def dec(self):
        with self._lock:
            self._val -= 1
            return self._val

    def inc(self):
        with self._lock:
            self._val += 1
            return self._val<|MERGE_RESOLUTION|>--- conflicted
+++ resolved
@@ -24,12 +24,7 @@
     SUBSCRIBED = auto()
     CONNECTION_DROPPED = auto()
 
-<<<<<<< HEAD
-class  Mss310:
-=======
-
 class Device:
->>>>>>> 878beb6e
     _status_lock = None
     _client_status = None
 
