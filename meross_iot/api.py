--- conflicted
+++ resolved
@@ -6,13 +6,9 @@
 import time
 
 import requests
-<<<<<<< HEAD
 
 from meross_iot.credentials import MerossCloudCreds
-=======
-from meross_iot.credentials import MerossCloudCreds
 from meross_iot.logger import API_LOGGER as l
->>>>>>> 3afa56a2
 
 # Appears to be used as a part of the signature algorithm as constant "salt" (kinda useless)
 _SECRET = "23x17ahWarFH6w29"
