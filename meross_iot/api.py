--- conflicted
+++ resolved
@@ -5,11 +5,9 @@
 import string
 import time
 from enum import Enum
+
 import requests
-<<<<<<< HEAD
-=======
 
->>>>>>> b7b83d38
 from meross_iot.credentials import MerossCloudCreds
 from meross_iot.logger import API_LOGGER as l
 from datetime import datetime
@@ -163,17 +161,9 @@
     pass
 
 
-<<<<<<< HEAD
-class TooManyTokensException(TokenException):
-    pass
-
-
-class TokenExpiredException(TokenException):
-=======
 class TokenExpiredException(TokenException):
     pass
 
 
 class TooManyTokensException(TokenException):
->>>>>>> b7b83d38
     pass