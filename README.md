--- conflicted
+++ resolved
@@ -9,8 +9,8 @@
 # Meross IoT library
 A pure-python based library providing API for controlling Meross IoT devices over the internet.
 
-To see what devices are currently supported, checkout the *Currently supported devices* section. 
-However, some devices _might work as expected even if they are not listed_ among the supported devices. 
+To see what devices are currently supported, checkout the *Currently supported devices* section.
+However, some devices _might work as expected even if they are not listed_ among the supported devices.
 In such cases, you're invited to open an issue and report tbe working/non-working status of your device.
 This will help us to keep track of new devices and current support status of the library.
 
@@ -70,7 +70,6 @@
     elif eventobj.event_type == MerossEventType.THERMOSTAT_TEMPERATURE_CHANGE:
         print("Thermostat %s has revealed a temperature change: %s" % (eventobj.device.name, eventobj.temperature))
 
-<<<<<<< HEAD
     elif eventobj.event_type == MerossEventType.SENSOR_TEMPERATURE_CHANGE:
         print("Sensor %s has revealed a temp/humidity change: %s %s" % (eventobj.device.name, eventobj.temperature, eventobj.humidity))
 
@@ -79,8 +78,6 @@
 
     else:
         print("Unknown event!")
-=======
->>>>>>> 9cbd6cc7
 
 
 if __name__ == '__main__':
@@ -100,11 +97,8 @@
     door_openers = manager.get_devices_by_kind(GenericGarageDoorOpener)
     hub_devices = manager.get_devices_by_kind(GenericHub)
     thermostats = manager.get_devices_by_kind(ValveSubDevice)
-<<<<<<< HEAD
     sensors = manager.get_devices_by_kind(SensorSubDevice)
-=======
     humidifiers = manager.get_devices_by_kind(GenericHumidifier)
->>>>>>> 9cbd6cc7
     all_devices = manager.get_supported_devices()
 
     # Print some basic specs about the discovered devices
@@ -297,7 +291,7 @@
 ## New device or unsupported features?
 If you own a device that is not currently supported or partially supported, you can help the developers in two ways.
 The first one is by donating, so the developer gets enough money to buy the device and implement necessary support.
-The second way is by sharing running the _meross_sniffer_ and _meross_info_gather_ tools. 
+The second way is by sharing running the _meross_sniffer_ and _meross_info_gather_ tools.
 
 ### Meross Sniffer
 The sniffer is a tool that collects the commands that your Meross App sends to a specific device.
@@ -315,7 +309,7 @@
 
 When issuing commands from the meross app to the target device, follow a specific logic:
 - Write down separately (on a TXT file) which commands you are issuing
-- If the command you are issuing accepts "scalar" values, make sure you test the lowest one and the greatest one 
+- If the command you are issuing accepts "scalar" values, make sure you test the lowest one and the greatest one
 
 Then, open an issue on this github repository, and upload the data.zip file.
 
@@ -339,17 +333,17 @@
 ## Homeassistant integration
 Yeah, it happened. As soon as I started developing this library, I've discovered the HomeAssistant world.
 Thus, I've decided to spend some time to develop a full featured Homeassistant custom component, that you find [here](https://github.com/albertogeniola/meross-homeassistant).
-Thanks to @troykelly who made a wish and supported my efforts in developing such component! 
+Thanks to @troykelly who made a wish and supported my efforts in developing such component!
 
 ## Running on OSX?
 If so, please make sure you did install client certificates. [Follow instructions here](https://github.com/albertogeniola/MerossIot/issues/62#issuecomment-535769621).
 
 ## Donate!
-I like reverse engineering and protocol inspection, I think it keeps your mind trained and healthy. 
-However, if you liked or appreciated by work, why don't you buy me a beer? 
+I like reverse engineering and protocol inspection, I think it keeps your mind trained and healthy.
+However, if you liked or appreciated by work, why don't you buy me a beer?
 It would really motivate me to continue working on this repository to improve documentation, code and extend the supported meross devices.
 
-Moreover, donations will make me raise money to spend on other Meross devices. 
+Moreover, donations will make me raise money to spend on other Meross devices.
 So far, I've bought the following devices:
 - MSL120
 - MSS210
@@ -362,7 +356,7 @@
 
 By issuing a donation, you will:
 1. Give me the opportunity to buy new devices and support them in this library
-1. Pay part of electricity bill used to keep running the plugs 24/7 
+1. Pay part of electricity bill used to keep running the plugs 24/7
 (Note that they are used for Unit-Testing on the continuous integration engine when someone pushes a PR... I love DEVOPing!)  
 1. You'll increase the quality of my coding sessions with free-beer!
 
@@ -376,13 +370,13 @@
 Look at the test environment that ensures high quality code of the library!
 </p>
 <img src="ext-res/plugs/test-env.jpg" alt="Current test environemnt" width="400" />
-<p>When a pull-request is performed against this repository, a CI pipeline takes care of building the code, 
+<p>When a pull-request is performed against this repository, a CI pipeline takes care of building the code,
 testing it on Python 3.5/3.6/3.7, relying on some junit tests and, if all the tests pass as expected, the library
 is released on Pypi. However, to ensure that the code <i>really works</i>,
-the pipeline will issue on/off commands against real devices, that are dedicated 24/7 to the tests. 
-Such devices have been bought by myself (with contributions received by donators). 
+the pipeline will issue on/off commands against real devices, that are dedicated 24/7 to the tests.
+Such devices have been bought by myself (with contributions received by donators).
 However, keeping such devices connected 24/7 has a cost, which I sustain happily due to the success of the library.
-Anyways, feel free to contribute via donations! 
+Anyways, feel free to contribute via donations!
 </p>
 
 ## Changelog
@@ -393,21 +387,21 @@
     <summary>Older</summary>
 
 ### 0.3.2.15
-- Fixed deadlock occurring when handling Thermostat 
+- Fixed deadlock occurring when handling Thermostat
 - Implementing callback/timeouts
-### 0.3.2.14 
+### 0.3.2.14
 - Added option to force status-update on devices
-- get_sys_data now ignores online status in order to allow full status update (including online status) 
-### 0.3.2.12 
+- get_sys_data now ignores online status in order to allow full status update (including online status)
+### 0.3.2.12
 - Hotfix for introduced regression
 - Minor fix for power_plugs
-### 0.3.2.9 
+### 0.3.2.9
 - Implemented battery statys retrival for HUB devices (valve)
-### 0.3.2.7 
+### 0.3.2.7
 - Added support for smart humidifier
-### 0.3.2.6 
+### 0.3.2.6
 - Added support for binding/unbinding events    
-### 0.3.2.5 
+### 0.3.2.5
 - Fixed set_target_temperature not working as intended
 ### 0.3.2.4
 - Improved thermostat support
@@ -418,7 +412,7 @@
 ### 0.3.1.11
 - Implemented meross_info_gather script
 ### 0.3.1.10
-- Improved logging 
+- Improved logging
 ### 0.3.1.9
 - Fixed missing method implementation
 - Improved logging
